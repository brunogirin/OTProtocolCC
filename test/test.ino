/*
The OpenTRV project licenses this file to you
under the Apache Licence, Version 2.0 (the "Licence");
you may not use this file except in compliance
with the Licence. You may obtain a copy of the Licence at

http://www.apache.org/licenses/LICENSE-2.0

Unless required by applicable law or agreed to in writing,
software distributed under the Licence is distributed on an
"AS IS" BASIS, WITHOUT WARRANTIES OR CONDITIONS OF ANY
KIND, either express or implied. See the Licence for the
specific language governing permissions and limitations
under the Licence.

Author(s) / Copyright (s): Damon Hart-Davis 2015
*/

/*Unit test routines for library code.
 */

// Arduino libraries imported here (even for use in other .cpp files).
//#include <SPI.h>

#define UNIT_TESTS

// Include libraries that this depends on.
#include <OTV0p2Base.h>
#include <OTRadioLink.h>

// Include the library under test.
#include <OTProtocolCC.h>


void setup()
  {
  // initialize serial communications at 9600 bps for typical use with (eg) Arduino UNO.
  Serial.begin(9600); 
  }



// Error exit from failed unit test, one int parameter and the failing line number to print...
// Expects to terminate like panic() with flashing light can be detected by eye or in hardware if required.
static void error(int err, int line)
  {
  for( ; ; )
    {
    Serial.print(F("***Test FAILED*** val="));
    Serial.print(err, DEC);
    Serial.print(F(" =0x"));
    Serial.print(err, HEX);
    if(0 != line)
      {
      Serial.print(F(" at line "));
      Serial.print(line);
      }
    Serial.println();
//    LED_HEATCALL_ON();
//    tinyPause();
//    LED_HEATCALL_OFF();
//    sleepLowPowerMs(1000);
    delay(1000);
    }
  }

// Deal with common equality test.
static inline void errorIfNotEqual(int expected, int actual, int line) { if(expected != actual) { error(actual, line); } }
// Allowing a delta.
static inline void errorIfNotEqual(int expected, int actual, int delta, int line) { if(abs(expected - actual) > delta) { error(actual, line); } }

// Test expression and bucket out with error if false, else continue, including line number.
// Macros allow __LINE__ to work correctly.
#define AssertIsTrueWithErr(x, err) { if(!(x)) { error((err), __LINE__); } }
#define AssertIsTrue(x) AssertIsTrueWithErr((x), 0)
#define AssertIsEqual(expected, x) { errorIfNotEqual((expected), (x), __LINE__); }
#define AssertIsEqualWithDelta(expected, x, delta) { errorIfNotEqual((expected), (x), (delta), __LINE__); }


// Check that correct version of this library is under test.
static void testLibVersion()
  {
  Serial.println("LibVersion");
#if !(0 == ARDUINO_LIB_OTPROTOCOLCC_VERSION_MAJOR) || !(1 == ARDUINO_LIB_OTPROTOCOLCC_VERSION_MINOR)
#error Wrong library version!
#endif
  }

// Check that correct versions of underlying libraries are in use.
static void testLibVersions()
  {
  Serial.println("LibVersions");
#if !(0 == ARDUINO_LIB_OTV0P2BASE_VERSION_MAJOR) || !(5 <= ARDUINO_LIB_OTV0P2BASE_VERSION_MINOR)
#error Wrong OTV0p2Base library version!
#endif  
#if !(0 == ARDUINO_LIB_OTRADIOLINK_VERSION_MAJOR) || !(5 <= ARDUINO_LIB_OTRADIOLINK_VERSION_MINOR)
#error Wrong OTRadioLink library version!
#endif
//#if !(0 == ARDUINO_LIB_OTRFM23BLINK_VERSION_MAJOR) || !(5 <= ARDUINO_LIB_OTRFM23BLINK_VERSION_MINOR)
//#error Wrong OTRFMBLink library version!
//#endif
  }

// Do some basic testing.
static void testCommonCRC()
  {
  Serial.println("CommonCRC");
  uint8_t buf[13]; // More than long enough.
  // Test that a zero leading byte is rejected with a zero result.
  buf[0] = 0;
  AssertIsEqual(0, OTProtocolCC::CC1Base::computeSimpleCRC(buf, sizeof(buf)));
  // Test that a plausible non-zero byte and long-enough buffer is non-zero.
  buf[0] = '!';
  AssertIsTrue(0 != OTProtocolCC::CC1Base::computeSimpleCRC(buf, sizeof(buf)));
  // Test that a plausible non-zero byte and not-long-enough buffer is rejected with a zero result.
  buf[0] = '!';
<<<<<<< HEAD
  AssertIsEqual(0, OTProtocolCC::CC1Base::computeSimpleCRC(buf, 1));
  AssertIsEqual(0, OTProtocolCC::CC1Base::computeSimpleCRC(buf, 6));
  AssertIsTrue(0 != OTProtocolCC::CC1Base::computeSimpleCRC(buf, OTProtocolCC::CC1Alert::primary_frame_bytes)); // Should be long enough.
=======
  AssertIsTrue(0 != OTProtocolCC::CC1Base::computeSimpleCRC(buf, 1));
  AssertIsTrue(0 != OTProtocolCC::CC1Base::computeSimpleCRC(buf, 6));
  AssertIsEqual(0, OTProtocolCC::CC1Base::computeSimpleCRC(buf,OTProtocolCC::CC1Alert::primary_frame_bytes)); // Should be long enough.
>>>>>>> 4efddd1b
  }
  
  





// To be called from loop() instead of main code when running unit tests.
// Tests generally flag an error and stop the test cycle with a call to panic() or error().
void loop()
  {
  static int loopCount = 0;

  // Allow the terminal console to be brought up.
  for(int i = 3; i > 0; --i)
    {
    Serial.print(F("Tests starting... "));
    Serial.print(i);
    Serial.println();
    delay(1000);
    }
  Serial.println();


  // Run the tests, fastest / newest / most-fragile / most-interesting first...
  testLibVersion();
  testLibVersions();

  testCommonCRC();


  // Announce successful loop completion and count.
  ++loopCount;
  Serial.println();
  Serial.print(F("%%% All tests completed OK, round "));
  Serial.print(loopCount);
  Serial.println();
  Serial.println();
  Serial.println();
  delay(2000);
  }<|MERGE_RESOLUTION|>--- conflicted
+++ resolved
@@ -114,18 +114,24 @@
   AssertIsTrue(0 != OTProtocolCC::CC1Base::computeSimpleCRC(buf, sizeof(buf)));
   // Test that a plausible non-zero byte and not-long-enough buffer is rejected with a zero result.
   buf[0] = '!';
-<<<<<<< HEAD
   AssertIsEqual(0, OTProtocolCC::CC1Base::computeSimpleCRC(buf, 1));
   AssertIsEqual(0, OTProtocolCC::CC1Base::computeSimpleCRC(buf, 6));
   AssertIsTrue(0 != OTProtocolCC::CC1Base::computeSimpleCRC(buf, OTProtocolCC::CC1Alert::primary_frame_bytes)); // Should be long enough.
-=======
-  AssertIsTrue(0 != OTProtocolCC::CC1Base::computeSimpleCRC(buf, 1));
-  AssertIsTrue(0 != OTProtocolCC::CC1Base::computeSimpleCRC(buf, 6));
-  AssertIsEqual(0, OTProtocolCC::CC1Base::computeSimpleCRC(buf,OTProtocolCC::CC1Alert::primary_frame_bytes)); // Should be long enough.
->>>>>>> 4efddd1b
+  // CC1Alert contains:
+  //   * House code (hc1, hc2) of valve controller that the alert is being sent from (or on behalf of).
+  //   * Four extension bytes, currently reserved and of value 1.
+  // Should generally be fixed length on the wire, and protected by non-zero version of CRC7_5B.
+  //     '!' hc2 hc2 1 1 1 1 crc
+  // Note that most values are whitened to be neither 0x00 nor 0xff on the wire.
+  // Minimal alert with zero house codes.
+  static uint8_t bufAlert0[] = {'!', 0, 0, 1, 1, 1, 1};
+  AssertIsEqual(80, OTProtocolCC::CC1Base::computeSimpleCRC(bufAlert0, sizeof(bufAlert0)));
+  // Minimal alert with non-zero house codes.
+  static uint8_t bufAlert1[] = {'!', 10, 21, 1, 1, 1, 1};
+  AssertIsEqual(55, OTProtocolCC::CC1Base::computeSimpleCRC(bufAlert1, sizeof(bufAlert1)));
   }
-  
-  
+
+
 
 
 
