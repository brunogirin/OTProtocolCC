/*
The OpenTRV project licenses this file to you
under the Apache Licence, Version 2.0 (the "Licence");
you may not use this file except in compliance
with the Licence. You may obtain a copy of the Licence at

http://www.apache.org/licenses/LICENSE-2.0

Unless required by applicable law or agreed to in writing,
software distributed under the Licence is distributed on an
"AS IS" BASIS, WITHOUT WARRANTIES OR CONDITIONS OF ANY
KIND, either express or implied. See the Licence for the
specific language governing permissions and limitations
under the Licence.

Author(s) / Copyright (s): Damon Hart-Davis 2015
*/

/*
 * OpenTRV OTProtocolCC minimal Central Control protocol support library.
 */

#ifndef ARDUINO_LIB_OTPROTOCOLCC_OTPROTOCOLCC_H
#define ARDUINO_LIB_OTPROTOCOLCC_OTPROTOCOLCC_H

#include <stddef.h>
#include <stdint.h>


// Use namespaces to help avoid collisions.
namespace OTProtocolCC
    {
    // From OTRadioLink:
    //namespace OTRadioLink
    //    {
    //    // For V0p2 messages on an FS20 carrier (868.35MHz, OOK, 5kbps raw)
    //    // the leading byte received indicates the frame type that follows.
    //    enum FrameType_V0p2_FS20
    //        {
    //...
    //        // Messages for minimal central-control V1 (eg REV9 variant).
    //        FTp2_CC1Alert                = '!', // 0x21
    //        FTp2_CC1PollAndCmd           = '?', // 0x3f
    //        FTp2_CC1PollResponse         = '*', // 0x2a
    //...
    //        }
    //     }

<<<<<<< HEAD
    // General byte-level format of the (CC1) hub/relay messages: type len HC1 HC2 body* crc7nz
    //
    // In part to be compatible with existing custom use of the FS20 carrier (but not encoding),
    // the following will hold:
    //
    //  a) The first byte is one of '!', '?' or '*' to indicate the message type for the initial forms.
    //  b) (The first byte will later be one of '!', '?' or '*' ORed with '0x80' to indicate a secure message variant.)
    //  c) The second byte is a length byte (nn) of the rest of the frame excluding CRC.
    //  d) nn bytes of data follow, of which the first two bytes will be the house code.
    //  e) The 7-bit CRC follows, arranged to never be 0x00 or 0xff.
    //  f) For the secure forms the message type and length and the house code will be part of the authenticated data.
    //
    // Use 7-bit CRC with Polynomial 0x5B (1011011, Koopman) = (x+1)(x^6 + x^5 + x^3 + x^2 + 1) = 0x37 (0110111, Normal).
    // See: http://users.ece.cmu.edu/~koopman/roses/dsn04/koopman04_crc_poly_embedded.pdf
    // Should detect all 3-bit errors in up to 7 bytes of payload,
    // see: http://users.ece.cmu.edu/~koopman/crc/0x5b.txt
    // For 2 or 3 byte payloads this should have a Hamming distance of 4 and be within a factor of 2 of optimal error detection.

=======
>>>>>>> ad50cce8


    }


#endif<|MERGE_RESOLUTION|>--- conflicted
+++ resolved
@@ -46,7 +46,6 @@
     //        }
     //     }
 
-<<<<<<< HEAD
     // General byte-level format of the (CC1) hub/relay messages: type len HC1 HC2 body* crc7nz
     //
     // In part to be compatible with existing custom use of the FS20 carrier (but not encoding),
@@ -65,9 +64,6 @@
     // see: http://users.ece.cmu.edu/~koopman/crc/0x5b.txt
     // For 2 or 3 byte payloads this should have a Hamming distance of 4 and be within a factor of 2 of optimal error detection.
 
-=======
->>>>>>> ad50cce8
-
 
     }
 
