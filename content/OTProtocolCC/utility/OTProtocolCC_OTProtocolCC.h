/*
The OpenTRV project licenses this file to you
under the Apache Licence, Version 2.0 (the "Licence");
you may not use this file except in compliance
with the Licence. You may obtain a copy of the Licence at

http://www.apache.org/licenses/LICENSE-2.0

Unless required by applicable law or agreed to in writing,
software distributed under the Licence is distributed on an
"AS IS" BASIS, WITHOUT WARRANTIES OR CONDITIONS OF ANY
KIND, either express or implied. See the Licence for the
specific language governing permissions and limitations
under the Licence.

Author(s) / Copyright (s): Damon Hart-Davis 2015
*/

/*
 * OpenTRV OTProtocolCC minimal Central Control protocol support library.
 */

#ifndef ARDUINO_LIB_OTPROTOCOLCC_OTPROTOCOLCC_H
#define ARDUINO_LIB_OTPROTOCOLCC_OTPROTOCOLCC_H

#include <stddef.h>
#include <stdint.h>


// Use namespaces to help avoid collisions.
namespace OTProtocolCC
    {
    // From OTRadioLink:
    //namespace OTRadioLink
    //    {
    //    // For V0p2 messages on an FS20 carrier (868.35MHz, OOK, 5kbps raw)
    //    // the leading byte received indicates the frame type that follows.
    //    enum FrameType_V0p2_FS20
    //        {
    //...
    //        // Messages for minimal central-control V1 (eg REV9 variant).
    //        FTp2_CC1Alert                = '!', // 0x21
    //        FTp2_CC1PollAndCmd           = '?', // 0x3f
    //        FTp2_CC1PollResponse         = '*', // 0x2a
    //...
    //        }
    //     }

    // General byte-level format of the (CC1) hub/relay messages: type len HC1 HC2 body* crc7nz
    //
    // In part to be compatible with existing custom use of the FS20 carrier (but not encoding),
    // the following will hold:
    //
    //  a) The first byte is one of '!', '?' or '*' to indicate the message type for the initial forms.
    //  b) (The first byte will later be one of '!', '?' or '*' ORed with '0x80' to indicate a secure message variant.)
    //  c) Length is implicit/fixed and always 7 bytes excluding the trailing CRC.
    //  d) nn bytes of data follow, of which the first two bytes will be the house code.
    //  e) The 7-bit CRC follows, arranged to never be 0x00 or 0xff.
    //  f) For the secure forms the message type and length and the house code will be part of the authenticated data.
    //
    // Use 7-bit CRC with Polynomial 0x5B (1011011, Koopman) = (x+1)(x^6 + x^5 + x^3 + x^2 + 1) = 0x37 (0110111, Normal).
    // See: http://users.ece.cmu.edu/~koopman/roses/dsn04/koopman04_crc_poly_embedded.pdf
    // Should detect all 3-bit errors in up to 7 bytes of payload,
    // see: http://users.ece.cmu.edu/~koopman/crc/0x5b.txt
    // For 2 or 3 byte payloads this should have a Hamming distance of 4 and be within a factor of 2 of optimal error detection.

    // CC1Base
    // Base class for common operations.
    // NO virtual destructor, so don't delete from base class.
    class CC1Base
        {
        public:
            // Encode in simple form (no auth/enc).
            // Returns number of bytes written if successful, 0 if not.
            //   * includeCRC  if true then append the CRC.
<<<<<<< HEAD
            virtual uint8_t encodeSimple(uint8_t *buf, uint8_t buflen, bool includeCRC) = 0;
=======
            uint8_t encodeSimple(uint8_t *buf, uint8_t buflen, bool includeCRC) = 0;
>>>>>>> 913b636a

            // Decode from simple form (no auth/enc).
            // Returns number of bytes read if successful, 0 if not.
            //   * includeCRC  if true then check the CRC.
<<<<<<< HEAD
            virtual unit8_t decodeSimple(const uint8_t *buf, uint8_t buflen, bool includeCRC) = 0;
=======
            unit8_t decodeSimple(const uint8_t *buf, uint8_t buflen, bool includeCRC) = 0;
>>>>>>> 913b636a
        };

    // CC1Alert contains:
    //   * House code (hc1, hc2) of valve controller that the alert is being sent from (or on behalf of).
    //   * Four extension bytes, currently reserved and of value 1.
    // Should generally be fixed length on the wire, and protected by non-zero version of CRC7_5B.
    //     '!' hc2 hc2 1 1 1 1 crc
    // Note that most values are whitened to be neither 0x00 nor 0xff on the wire.
    // This representation is immutable.
    struct CC1Alert : public CC1Base
        {
        CC1Alert(uint8_t _hc1, uint8_t _hc2) : hc1(_hc1), hc2(_hc2) { }
        const uint8_t hc1, hc2,
//        const uint8_t ext1, ext2, ext3, ext4;
        // Length including leading type, but excluding trailing CRC (to allow other encapsulation).
        // The CRC7_5B is most effective at no more than 7 bytes.
        static const int primary_frame_bytes = 7;
        // Encode/decode.
        virtual uint8_t encodeSimple(uint8_t *buf, uint8_t buflen, bool includeCRC);
        virtual unit8_t decodeSimple(const uint8_t *buf, uint8_t buflen, bool includeCRC);
        };

    // CC1PollAndCommand contains:
    //   * House code (hc1, hc2) of valve controller that the poll/command is being sent to.
    //   * rad-open-percent     [0,100] 0-100 in 1% steps, percent open approx to set rad valve (rp)
    //   * light-colour         [0,3] bit flags 1==red 2==green (lc) 0 => stop everything
    //   * light-on-time        [1,15] (0 not allowed) 2-30s in units of 2s (lt)
    //   * light-flash          [1,3] (0 not allowed) 1==single 2==double 3==on (lf)
    //   * Two extension bytes, currently reserved and of value 1.
    // Should generally be fixed length on the wire, and protected by non-zero version of CRC7_5B.
    //     '?' hc2 hc2 rp lf|lt|lc 1 1 crc
    // Note that most values are whitened to be neither 0x00 nor 0xff on the wire.
    // This representation is immutable.
// *** Unresolved note from spreadsheet: colour 0-3 where 0 is off: steady off =0; single flash = 1; double flash = 2; steady on = 3: repeat (flash mode) every n seconds, where 30 <= n <= 600; e.g. 1-1-30 = colour 1, single flash, every 30s
    struct CC1PollAndCommand : public CC1Base
        {
        CC1PollAndCommand(uint8_t _hc1, uint8_t _hc2) : hc1(_hc1_), hc2(_hc2) { }
        const uint8_t hc1, hc2,
        const uint8_t rp:7;
        const uint8_t lc:2;
        const uint8_t lt:4;
        const uint8_t lf:2;
//        const uint8_t ext1, ext2;
        // Length including leading type, but excluding trailing CRC (to allow other encapsulation).
        // The CRC7_5B is most effective at no more than 7 bytes.
        static const int primary_frame_bytes = 7;
        // Encode/decode.
        virtual uint8_t encodeSimple(uint8_t *buf, uint8_t buflen, bool includeCRC);
        virtual unit8_t decodeSimple(const uint8_t *buf, uint8_t buflen, bool includeCRC);
        };

    // CC1PollResponse contains:
    //   * House code (hc1, hc2) of valve controller that the poll/command is being sent to.
    //   * relative-humidity    [0,50] 0-100 in 2% steps (rh)
    //   * temperature-ds18b20  [0,199] 0.000-99.999C in 1/2 C steps, pipe temp (tp)
    //   * temperature-opentrv  [0,199] 0.000-49.999C in 1/4 C steps, room temp (tr)
    //   * ambient-light        [1,62] no units, dark to light (l)
    //   * switch               [false,true] activation toggle, helps async poll detect intermittent use (s)
    //   * window               [false,true] false=closed,true=open (w)
    //   * syncing              [false,true] if true, (re)syncing to FHT8V (sy)
    // Should generally be fixed length on the wire, and protected by non-zero version of CRC7_5B.
    //     '*' hc2 hc2 w|s|rh tp tr sy|al|1 crc
    // Note that most values are whitened to be neither 0x00 nor 0xff on the wire.
    // This representation is immutable.
    struct CC1PollResponse : public CC1Base
        {
        CC1PollResponse(uint8_t _hc1, uint8_t _hc2) : hc1(_hc1_), hc2(_hc2)      { }
        const uint8_t hc1, hc2;
        const uint8_t rh;
        const uint8_t tp;
        const uint16_t tr;
        const uint8_t aml:6;
        const bool w;
        const bool s;
        const boot sy;
        // Length including leading type, but excluding trailing CRC (to allow other encapsulation).
        // The CRC7_5B is most effective at no more than 7 bytes.
        static const int primary_frame_bytes = 7;
        // Encode/decode.
        virtual uint8_t encodeSimple(uint8_t *buf, uint8_t buflen, bool includeCRC);
        virtual unit8_t decodeSimple(const uint8_t *buf, uint8_t buflen, bool includeCRC);
        };

    }


#endif<|MERGE_RESOLUTION|>--- conflicted
+++ resolved
@@ -66,27 +66,19 @@
 
     // CC1Base
     // Base class for common operations.
-    // NO virtual destructor, so don't delete from base class.
+    // NO virtual destructor, so don't delete from point to any base class.
     class CC1Base
         {
         public:
             // Encode in simple form (no auth/enc).
             // Returns number of bytes written if successful, 0 if not.
             //   * includeCRC  if true then append the CRC.
-<<<<<<< HEAD
             virtual uint8_t encodeSimple(uint8_t *buf, uint8_t buflen, bool includeCRC) = 0;
-=======
-            uint8_t encodeSimple(uint8_t *buf, uint8_t buflen, bool includeCRC) = 0;
->>>>>>> 913b636a
 
             // Decode from simple form (no auth/enc).
             // Returns number of bytes read if successful, 0 if not.
             //   * includeCRC  if true then check the CRC.
-<<<<<<< HEAD
             virtual unit8_t decodeSimple(const uint8_t *buf, uint8_t buflen, bool includeCRC) = 0;
-=======
-            unit8_t decodeSimple(const uint8_t *buf, uint8_t buflen, bool includeCRC) = 0;
->>>>>>> 913b636a
         };
 
     // CC1Alert contains:
