/*
The OpenTRV project licenses this file to you
under the Apache Licence, Version 2.0 (the "Licence");
you may not use this file except in compliance
with the Licence. You may obtain a copy of the Licence at

http://www.apache.org/licenses/LICENSE-2.0

Unless required by applicable law or agreed to in writing,
software distributed under the Licence is distributed on an
"AS IS" BASIS, WITHOUT WARRANTIES OR CONDITIONS OF ANY
KIND, either express or implied. See the Licence for the
specific language governing permissions and limitations
under the Licence.

Author(s) / Copyright (s): Damon Hart-Davis 2015
*/

/*
 * OpenTRV OTProtocolCC minimal Central Control protocol support library.
 */

#ifndef ARDUINO_LIB_OTPROTOCOLCC_OTPROTOCOLCC_H
#define ARDUINO_LIB_OTPROTOCOLCC_OTPROTOCOLCC_H

#include <stddef.h>
#include <stdint.h>


// Use namespaces to help avoid collisions.
namespace OTProtocolCC
    {
    // From OTRadioLink:
    //namespace OTRadioLink
    //    {
    //    // For V0p2 messages on an FS20 carrier (868.35MHz, OOK, 5kbps raw)
    //    // the leading byte received indicates the frame type that follows.
    //    enum FrameType_V0p2_FS20
    //        {
    //...
    //        // Messages for minimal central-control V1 (eg REV9 variant).
    //        FTp2_CC1Alert                = '!', // 0x21
    //        FTp2_CC1PollAndCmd           = '?', // 0x3f
    //        FTp2_CC1PollResponse         = '*', // 0x2a
    //...
    //        }
    //     }

    // General byte-level format of the (CC1) hub/relay messages: type len HC1 HC2 body* crc7nz
    //
    // In part to be compatible with existing custom use of the FS20 carrier (but not encoding),
    // the following will hold:
    //
    //  a) The first byte is one of '!', '?' or '*' to indicate the message type for the initial forms.
    //  b) (The first byte will later be one of '!', '?' or '*' ORed with '0x80' to indicate a secure message variant.)
    //  c) The second byte is a length byte (nn) of the rest of the frame excluding CRC.
    //  d) nn bytes of data follow, of which the first two bytes will be the house code.
    //  e) The 7-bit CRC follows, arranged to never be 0x00 or 0xff.
    //  f) For the secure forms the message type and length and the house code will be part of the authenticated data.
    //
    // Use 7-bit CRC with Polynomial 0x5B (1011011, Koopman) = (x+1)(x^6 + x^5 + x^3 + x^2 + 1) = 0x37 (0110111, Normal).
    // See: http://users.ece.cmu.edu/~koopman/roses/dsn04/koopman04_crc_poly_embedded.pdf
    // Should detect all 3-bit errors in up to 7 bytes of payload,
    // see: http://users.ece.cmu.edu/~koopman/crc/0x5b.txt
    // For 2 or 3 byte payloads this should have a Hamming distance of 4 and be within a factor of 2 of optimal error detection.

    // CC1Alert contains:
    //   * House code (hc1, hc2) of device alert is being sent from (or on behalf of).
    //   * Two extension bytes, currently reserved and of value 0.
    // Should generally be fixed length on the wire, and protected by non-zero version of CRC7_5V.
<<<<<<< HEAD
    // This representation is immutable.
=======
>>>>>>> b2a994c9
    struct CC1Alert
        {
        CC1Alert(uint8_t _hc1, _hc2) : hc1(_hc1_), hc2(_hc2), ext1(0), ext2(0) { }
        const uint8_t hc1, hc2,
        const uint8_t ext1, ext2;
        };
    }


#endif<|MERGE_RESOLUTION|>--- conflicted
+++ resolved
@@ -64,14 +64,13 @@
     // see: http://users.ece.cmu.edu/~koopman/crc/0x5b.txt
     // For 2 or 3 byte payloads this should have a Hamming distance of 4 and be within a factor of 2 of optimal error detection.
 
+
     // CC1Alert contains:
     //   * House code (hc1, hc2) of device alert is being sent from (or on behalf of).
     //   * Two extension bytes, currently reserved and of value 0.
     // Should generally be fixed length on the wire, and protected by non-zero version of CRC7_5V.
-<<<<<<< HEAD
+    //     '!' 4 hc2 hc2 0 0 crc
     // This representation is immutable.
-=======
->>>>>>> b2a994c9
     struct CC1Alert
         {
         CC1Alert(uint8_t _hc1, _hc2) : hc1(_hc1_), hc2(_hc2), ext1(0), ext2(0) { }
